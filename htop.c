/*
htop - htop.c
(C) 2004-2011 Hisham H. Muhammad
Released under the GNU GPL, see the COPYING file
in the source distribution for its full text.
*/

#include "config.h"

#include "FunctionBar.h"
#include "Hashtable.h"
#include "ColumnsPanel.h"
#include "CRT.h"
#include "MainPanel.h"
#include "ProcessList.h"
#include "ScreenManager.h"
#include "Settings.h"
#include "UsersTable.h"
#include "Platform.h"

#include <getopt.h>
#include <locale.h>
#include <stdio.h>
#include <stdlib.h>
#include <string.h>
#include <time.h>
#include <unistd.h>

//#link m

static void printVersionFlag() {
   fputs("htop " VERSION " - " COPYRIGHT "\n"
         "Released under the GNU GPL.\n\n",
         stdout);
   exit(0);
}

static void printHelpFlag() {
   fputs("htop " VERSION " - " COPYRIGHT "\n"
         "Released under the GNU GPL.\n\n"
         "-C --no-color               Use a monochrome color scheme\n"
         "-m --no-mouse               Disable the mouse\n"
         "-d --delay=DELAY            Set the delay between updates, in tenths of seconds\n"
         "-h --help                   Print this help screen\n"
         "-s --sort-key=COLUMN        Sort by COLUMN (try --sort-key=help for a list)\n"
         "-t --tree                   Show the tree view by default\n"
         "-u --user[=USERNAME]        Show only processes for a given user (or $USER)\n"
         "-p --pid=PID,[,PID,PID...]  Show only the given PIDs\n"
         "-v --version                Print version info\n"
         "\n"
         "Long options may be passed with a single dash.\n\n"
         "Press F1 inside htop for online help.\n"
         "See 'man htop' for more information.\n",
         stdout);
   exit(0);
}

// ----------------------------------------

typedef struct CommandLineSettings_ {
   Hashtable* pidWhiteList;
   uid_t userId;
   int sortKey;
   int delay;
   bool useColors;
   bool enableMouse;
   bool treeView;
} CommandLineSettings;

static CommandLineSettings parseArguments(int argc, char** argv) {

   CommandLineSettings flags = {
      .pidWhiteList = NULL,
      .userId = -1, // -1 is guaranteed to be an invalid uid_t (see setreuid(2))
      .sortKey = 0,
      .delay = -1,
      .useColors = true,
      .enableMouse = true,
      .treeView = false,
   };

   static struct option long_opts[] =
   {
      {"help",     no_argument,         0, 'h'},
      {"version",  no_argument,         0, 'v'},
      {"delay",    required_argument,   0, 'd'},
      {"sort-key", required_argument,   0, 's'},
      {"user",     optional_argument,   0, 'u'},
      {"no-color", no_argument,         0, 'C'},
      {"no-colour",no_argument,         0, 'C'},
      {"no-mouse", no_argument,         0, 'm'},
      {"tree",     no_argument,         0, 't'},
      {"pid",      required_argument,   0, 'p'},
      {0,0,0,0}
   };

   int opt, opti=0;
   /* Parse arguments */
<<<<<<< HEAD
   while ((opt = getopt_long(argc, argv, "hvCs:td:u::p:", long_opts, &opti))) {
=======
   while ((opt = getopt_long(argc, argv, "hvmCs:td:u:p:", long_opts, &opti))) {
>>>>>>> 7858ee6c
      if (opt == EOF) break;
      switch (opt) {
         case 'h':
            printHelpFlag();
            break;
         case 'v':
            printVersionFlag();
            break;
         case 's':
            if (strcmp(optarg, "help") == 0) {
               for (int j = 1; j < Platform_numberOfFields; j++) {
                  const char* name = Process_fields[j].name;
                  if (name) printf ("%s\n", name);
               }
               exit(0);
            }
            flags.sortKey = ColumnsPanel_fieldNameToIndex(optarg);
            if (flags.sortKey == -1) {
               fprintf(stderr, "Error: invalid column \"%s\".\n", optarg);
            }
            break;
         case 'd':
            if (sscanf(optarg, "%16d", &(flags.delay)) == 1) {
               if (flags.delay < 1) flags.delay = 1;
               if (flags.delay > 100) flags.delay = 100;
            } else {
               fprintf(stderr, "Error: invalid delay value \"%s\".\n", optarg);
            }
            break;
         case 'u':
            if (!optarg && optind < argc && argv[optind] != NULL &&
                (argv[optind][0] != '\0' && argv[optind][0] != '-')) {
               optarg = argv[optind++];
            }

            if (!optarg) {
               optarg = getenv("USER");
               flags.userId = geteuid();
            }

            if (!Action_setUserOnly(optarg, &(flags.userId))) {
               fprintf(stderr, "Error: invalid user \"%s\".\n", optarg);
            }
            break;
         case 'C':
            flags.useColors = false;
            break;
         case 'm':
            flags.enableMouse = false;
            break;
         case 't':
            flags.treeView = true;
            break;
         case 'p': {
            char* argCopy = xStrdup(optarg);
            char* saveptr;
            char* pid = strtok_r(argCopy, ",", &saveptr);

            if(!flags.pidWhiteList) {
               flags.pidWhiteList = Hashtable_new(8, false);
            }

            while(pid) {
                unsigned int num_pid = atoi(pid);
                Hashtable_put(flags.pidWhiteList, num_pid, (void *) 1);
                pid = strtok_r(NULL, ",", &saveptr);
            }
            free(argCopy);

            break;
         }
         default:
            exit(1);
      }
   }
   return flags;
}

static void millisleep(unsigned long millisec) {
   struct timespec req = {
      .tv_sec = 0,
      .tv_nsec = millisec * 1000000L
   };
   while(nanosleep(&req,&req)==-1) {
      continue;
   }
}

int main(int argc, char** argv) {

   char *lc_ctype = getenv("LC_CTYPE");
   if(lc_ctype != NULL)
      setlocale(LC_CTYPE, lc_ctype);
   else if ((lc_ctype = getenv("LC_ALL")))
      setlocale(LC_CTYPE, lc_ctype);
   else
      setlocale(LC_CTYPE, "");

   CommandLineSettings flags = parseArguments(argc, argv); // may exit()

#ifdef HAVE_PROC
   if (access(PROCDIR, R_OK) != 0) {
      fprintf(stderr, "Error: could not read procfs (compiled to look in %s).\n", PROCDIR);
      exit(1);
   }
#endif

   Process_setupColumnWidths();

   UsersTable* ut = UsersTable_new();
   ProcessList* pl = ProcessList_new(ut, flags.pidWhiteList, flags.userId);

   Settings* settings = Settings_new(pl->cpuCount);
   pl->settings = settings;

   Header* header = Header_new(pl, settings, 2);

   Header_populateFromSettings(header);

   if (flags.delay != -1)
      settings->delay = flags.delay;
   if (!flags.useColors)
      settings->colorScheme = COLORSCHEME_MONOCHROME;
   if (!flags.enableMouse)
      settings->enableMouse = false;
   if (flags.treeView)
      settings->treeView = true;

   CRT_init(settings->delay, settings->colorScheme);

   MainPanel* panel = MainPanel_new();
   ProcessList_setPanel(pl, (Panel*) panel);

   MainPanel_updateTreeFunctions(panel, settings->treeView);

   if (flags.sortKey > 0) {
      settings->sortKey = flags.sortKey;
      settings->treeView = false;
      settings->direction = 1;
   }
   ProcessList_printHeader(pl, Panel_getHeader((Panel*)panel));

   State state = {
      .settings = settings,
      .ut = ut,
      .pl = pl,
      .panel = (Panel*) panel,
      .header = header,
   };
   MainPanel_setState(panel, &state);

   ScreenManager* scr = ScreenManager_new(0, header->height, 0, -1, HORIZONTAL, header, settings, true);
   ScreenManager_add(scr, (Panel*) panel, -1);

   ProcessList_scan(pl);
   millisleep(75);
   ProcessList_scan(pl);

   ScreenManager_run(scr, NULL, NULL);

   attron(CRT_colors[RESET_COLOR]);
   mvhline(LINES-1, 0, ' ', COLS);
   attroff(CRT_colors[RESET_COLOR]);
   refresh();

   CRT_done();
   if (settings->changed)
      Settings_write(settings);
   Header_delete(header);
   ProcessList_delete(pl);

   ScreenManager_delete(scr);

   UsersTable_delete(ut);
   Settings_delete(settings);

   if(flags.pidWhiteList) {
      Hashtable_delete(flags.pidWhiteList);
   }
   return 0;
}<|MERGE_RESOLUTION|>--- conflicted
+++ resolved
@@ -96,11 +96,7 @@
 
    int opt, opti=0;
    /* Parse arguments */
-<<<<<<< HEAD
-   while ((opt = getopt_long(argc, argv, "hvCs:td:u::p:", long_opts, &opti))) {
-=======
-   while ((opt = getopt_long(argc, argv, "hvmCs:td:u:p:", long_opts, &opti))) {
->>>>>>> 7858ee6c
+   while ((opt = getopt_long(argc, argv, "hvmCs:td:u::p:", long_opts, &opti))) {
       if (opt == EOF) break;
       switch (opt) {
          case 'h':
