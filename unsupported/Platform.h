--- conflicted
+++ resolved
@@ -21,10 +21,6 @@
 
 void Platform_getLoadAverage(double* one, double* five, double* fifteen);
 
-<<<<<<< HEAD
-=======
 int Platform_getMaxPid();
 
-
->>>>>>> 50000d80
 #endif