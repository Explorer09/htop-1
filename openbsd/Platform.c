--- conflicted
+++ resolved
@@ -46,57 +46,6 @@
 
 }*/
 
-<<<<<<< HEAD
-#define MAXCPU 256
-// XXX: probably should be a struct member
-static int64_t old_v[MAXCPU][CPUSTATES];
-
-/*
- * Copyright (c) 1984, 1989, William LeFebvre, Rice University
- * Copyright (c) 1989, 1990, 1992, William LeFebvre, Northwestern University
- *
- * Taken directly from OpenBSD's top(1).
- *
- * percentages(cnt, out, new, old, diffs) - calculate percentage change
- * between array "old" and "new", putting the percentages in "out".
- * "cnt" is size of each array and "diffs" is used for scratch space.
- * The array "old" is updated on each call.
- * The routine assumes modulo arithmetic.  This function is especially
- * useful on BSD machines for calculating cpu state percentages.
- */
-static int percentages(int cnt, int64_t *out, int64_t *new, int64_t *old, int64_t *diffs) {
-   int64_t change, total_change, *dp, half_total;
-   int i;
-
-   /* initialization */
-   total_change = 0;
-   dp = diffs;
-
-   /* calculate changes for each state and the overall change */
-   for (i = 0; i < cnt; i++) {
-      if ((change = *new - *old) < 0) {
-         /* this only happens when the counter wraps */
-         change = INT64_MAX - *old + *new;
-      }
-      total_change += (*dp++ = change);
-      *old++ = *new++;
-   }
-
-   /* avoid divide by zero potential */
-   if (total_change == 0)
-      total_change = 1;
-
-   /* calculate percentages based on overall change, rounding up */
-   half_total = total_change / 2l;
-   for (i = 0; i < cnt; i++)
-      *out++ = ((*diffs++ * 1000 + half_total) / total_change);
-
-   /* return the total in case the caller wants to use it */
-   return (total_change);
-}
-
-=======
->>>>>>> 27fe307d
 ProcessField Platform_defaultFields[] = { PID, USER, PRIORITY, NICE, M_SIZE, M_RESIDENT, STATE, PERCENT_CPU, PERCENT_MEM, TIME, COMM, 0 };
 
 int Platform_numberOfFields = LAST_PROCESSFIELD;
@@ -202,11 +151,7 @@
 
 int Platform_getMaxPid() {
    // this is hard-coded in sys/sys/proc.h - no sysctl exists
-<<<<<<< HEAD
    return 99999;
-=======
-   return 32766; // XXX Seems changed to 99999, what about using PID_MAX?
->>>>>>> 27fe307d
 }
 
 double Platform_setCPUValues(Meter* this, int cpu) {
@@ -216,19 +161,6 @@
    double totalPercent;
    double *v = this->values;
 
-<<<<<<< HEAD
-   for (i = 0; i < CPUSTATES; i++) {
-      old_v[cpu-1][i] = new_v[i];
-      v[i] = diff_v[i] / 10.;
-   }
-
-   Meter_setItems(this, CP_IDLE);
-
-   perc = v[0] + v[1] + v[2] + v[3];
-
-   if (perc <= 100. && perc >= 0.) {
-      return perc;
-=======
    v[CPU_METER_NICE] = cpuData->nicePeriod / total * 100.0;
    v[CPU_METER_NORMAL] = cpuData->userPeriod / total * 100.0;
    if (this->pl->settings->detailedCPUTime) {
@@ -240,7 +172,6 @@
       v[CPU_METER_IOWAIT]  = 0.0;
       Meter_setItems(this, 8);
       totalPercent = v[0]+v[1]+v[2]+v[3];
->>>>>>> 27fe307d
    } else {
       v[2] = cpuData->sysAllPeriod / total * 100.0;
       v[3] = 0.0; // No steal nor guest on OpenBSD
