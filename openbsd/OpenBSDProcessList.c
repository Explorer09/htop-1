--- conflicted
+++ resolved
@@ -10,30 +10,18 @@
 #include "OpenBSDProcessList.h"
 #include "OpenBSDProcess.h"
 
-<<<<<<< HEAD
-#include <unistd.h>
-#include <stdlib.h>
-#include <sys/types.h>
-=======
 #include <err.h>
 #include <errno.h>
 #include <fcntl.h>
 #include <sys/mount.h>
->>>>>>> 1b5025e6
 #include <sys/param.h>
 #include <sys/proc.h>
 #include <sys/resource.h>
 #include <sys/sysctl.h>
 #include <sys/types.h>
 #include <sys/user.h>
-<<<<<<< HEAD
-#include <err.h>
-#include <errno.h>
-#include <fcntl.h>
 #include <limits.h>
-=======
 #include <stdlib.h>
->>>>>>> 1b5025e6
 #include <string.h>
 #include <unistd.h>
 
@@ -133,13 +121,7 @@
       err(1, "uvmexp sysctl call failed");
    }
 
-<<<<<<< HEAD
-   pl->usedMem = uvmexp.active * PAGE_SIZE_KB;
    pl->totalMem = uvmexp.npages * PAGE_SIZE_KB;
-=======
-   //kb_pagesize = uvmexp.pagesize / 1024;
-   pl->totalMem = uvmexp.npages * pageSizeKb;
->>>>>>> 1b5025e6
 
    // Taken from OpenBSD systat/iostat.c, top/machine.c and uvm_sysctl(9)
    static int bcache_mib[] = {CTL_VFS, VFS_GENERIC, VFS_BCACHESTAT};
@@ -150,9 +132,9 @@
       err(1, "cannot get vfs.bcachestat");
    }
 
-   pl->cachedMem = bcstats.numbufpages * pageSizeKb;
-   pl->freeMem = uvmexp.free * pageSizeKb;
-   pl->usedMem = (uvmexp.npages - uvmexp.free - uvmexp.paging) * pageSizeKb;
+   pl->cachedMem = bcstats.numbufpages * PAGE_SIZE_KB;
+   pl->freeMem = uvmexp.free * PAGE_SIZE_KB;
+   pl->usedMem = (uvmexp.npages - uvmexp.free - uvmexp.paging) * PAGE_SIZE_KB;
 
    /*
    const OpenBSDProcessList* opl = (OpenBSDProcessList*) pl;
