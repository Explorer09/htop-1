/*
htop - FreeBSDProcessList.c
(C) 2014 Hisham H. Muhammad
Released under the GNU GPL, see the COPYING file
in the source distribution for its full text.
*/

#include "ProcessList.h"
#include "FreeBSDProcessList.h"
#include "FreeBSDProcess.h"

#include <unistd.h>
#include <stdlib.h>
#include <sys/types.h>
#include <sys/sysctl.h>
#include <sys/user.h>
#include <fcntl.h>
#include <string.h>

/*{

#include <kvm.h>
#include <sys/param.h>
#include <sys/jail.h>
#include <sys/uio.h>
#include <sys/resource.h>

#define JAIL_ERRMSGLEN	1024
char jail_errmsg[JAIL_ERRMSGLEN];

typedef struct CPUData_ {

   double userPercent;
   double nicePercent;
   double systemPercent;
   double irqPercent;
   double idlePercent;
   double systemAllPercent;

} CPUData;

typedef struct FreeBSDProcessList_ {
   ProcessList super;
   kvm_t* kd;

   int zfsArcEnabled;

   unsigned long long int memWire;
   unsigned long long int memActive;
   unsigned long long int memInactive;
   unsigned long long int memFree;
   unsigned long long int memZfsArc;


   CPUData* cpus;

   unsigned long   *cp_time_o;
   unsigned long   *cp_time_n;

   unsigned long  *cp_times_o;
   unsigned long  *cp_times_n;

} FreeBSDProcessList;

}*/


static int MIB_hw_physmem[2];
static int MIB_vm_stats_vm_v_page_count[4];
static int pageSize;
static int pageSizeKb;

static int MIB_vm_stats_vm_v_wire_count[4];
static int MIB_vm_stats_vm_v_active_count[4];
static int MIB_vm_stats_vm_v_cache_count[4];
static int MIB_vm_stats_vm_v_inactive_count[4];
static int MIB_vm_stats_vm_v_free_count[4];

static int MIB_vfs_bufspace[2];

static int MIB_kstat_zfs_misc_arcstats_size[5];

static int MIB_kern_cp_time[2];
static int MIB_kern_cp_times[2];
static int kernelFScale;


ProcessList* ProcessList_new(UsersTable* usersTable, Hashtable* pidWhiteList, uid_t userId) {
   FreeBSDProcessList* fpl = calloc(1, sizeof(FreeBSDProcessList));
   ProcessList* pl = (ProcessList*) fpl;
   ProcessList_init(pl, Class(FreeBSDProcess), usersTable, pidWhiteList, userId);

   size_t len;

   // physical memory in system: hw.physmem
   // physical page size: hw.pagesize
   // usable pagesize : vm.stats.vm.v_page_size
   len = 2; sysctlnametomib("hw.physmem", MIB_hw_physmem, &len);

   len = sizeof(pageSize);
   if (sysctlbyname("vm.stats.vm.v_page_size", &pageSize, &len, NULL, 0) == -1) {
      pageSize = PAGE_SIZE;
      pageSizeKb = PAGE_SIZE_KB;
   } else {
      pageSizeKb = pageSize / ONE_K;
   }

   // usable page count vm.stats.vm.v_page_count
   // actually usable memory : vm.stats.vm.v_page_count * vm.stats.vm.v_page_size
   len = 4; sysctlnametomib("vm.stats.vm.v_page_count", MIB_vm_stats_vm_v_page_count, &len);

   len = 4; sysctlnametomib("vm.stats.vm.v_wire_count", MIB_vm_stats_vm_v_wire_count, &len);
   len = 4; sysctlnametomib("vm.stats.vm.v_active_count", MIB_vm_stats_vm_v_active_count, &len);
   len = 4; sysctlnametomib("vm.stats.vm.v_cache_count", MIB_vm_stats_vm_v_cache_count, &len);
   len = 4; sysctlnametomib("vm.stats.vm.v_inactive_count", MIB_vm_stats_vm_v_inactive_count, &len);
   len = 4; sysctlnametomib("vm.stats.vm.v_free_count", MIB_vm_stats_vm_v_free_count, &len);

   len = 2; sysctlnametomib("vfs.bufspace", MIB_vfs_bufspace, &len);

   len = sizeof(fpl->memZfsArc);
   if (sysctlbyname("kstat.zfs.misc.arcstats.size", &fpl->memZfsArc, &len,
	    NULL, 0) == 0 && fpl->memZfsArc != 0) {
      sysctlnametomib("kstat.zfs.misc.arcstats.size", MIB_kstat_zfs_misc_arcstats_size, &len);
		  fpl->zfsArcEnabled = 1;
   } else {
		  fpl->zfsArcEnabled = 0;
   }


   int smp = 0;
   len = sizeof(smp);

   if (sysctlbyname("kern.smp.active", &smp, &len, NULL, 0) != 0 || len != sizeof(smp)) {
      smp = 0;
   }

   int cpus = 1;
   len = sizeof(cpus);

   if (smp) {
      int err = sysctlbyname("kern.smp.cpus", &cpus, &len, NULL, 0);
      if (err) cpus = 1;
   } else {
      cpus = 1;
   }

   size_t sizeof_cp_time_array = sizeof(unsigned long) * CPUSTATES;
   len = 2; sysctlnametomib("kern.cp_time", MIB_kern_cp_time, &len);
   fpl->cp_time_o = calloc(cpus, sizeof_cp_time_array);
   fpl->cp_time_n = calloc(cpus, sizeof_cp_time_array);
   len = sizeof_cp_time_array;

   // fetch intial single (or average) CPU clicks from kernel
   sysctl(MIB_kern_cp_time, 2, fpl->cp_time_o, &len, NULL, 0);

   // on smp box, fetch rest of intial CPU's clicks
   if (cpus > 1) {
      len = 2; sysctlnametomib("kern.cp_times", MIB_kern_cp_times, &len);
      fpl->cp_times_o = calloc(cpus, sizeof_cp_time_array);
      fpl->cp_times_n = calloc(cpus, sizeof_cp_time_array);
      len = cpus * sizeof_cp_time_array;
      sysctl(MIB_kern_cp_times, 2, fpl->cp_times_o, &len, NULL, 0);
   }

   pl->cpuCount = MAX(cpus, 1);

   if (cpus == 1 ) {
     fpl->cpus = realloc(fpl->cpus, sizeof(CPUData));
   } else {
     // on smp we need CPUs + 1 to store averages too (as kernel kindly provides that as well)
     fpl->cpus = realloc(fpl->cpus, (pl->cpuCount + 1) * sizeof(CPUData));
   }


   len = sizeof(kernelFScale);
   if (sysctlbyname("kern.fscale", &kernelFScale, &len, NULL, 0) == -1) {
      //sane default for kernel provded CPU precentage scaling, at least on x86 machines, in case this sysctl call failed
      kernelFScale = 2048;
   }

   fpl->kd = kvm_open(NULL, "/dev/null", NULL, 0, NULL);
   assert(fpl->kd);

   return pl;
}

void ProcessList_delete(ProcessList* this) {
   const FreeBSDProcessList* fpl = (FreeBSDProcessList*) this;
   if (fpl->kd) kvm_close(fpl->kd);

<<<<<<< HEAD
   if (fpl->cp_time_o != NULL) free(fpl->cp_time_o);
   if (fpl->cp_time_n != NULL) free(fpl->cp_time_n);
   if (fpl->cp_times_o != NULL) free(fpl->cp_times_o);
   if (fpl->cp_times_n != NULL) free(fpl->cp_times_n);
   free(fpl->cpus);
=======
   free(fpl->cp_time_o);
   free(fpl->cp_time_n);
   free(fpl->cp_times_o);
   free(fpl->cp_times_n);
>>>>>>> 61f2d674

   ProcessList_done(this);
   free(this);
}

static inline void FreeBSDProcessList_scanCPUTime(ProcessList* pl) {
   const FreeBSDProcessList* fpl = (FreeBSDProcessList*) pl;

   int cpus   = pl->cpuCount;   // actual CPU count
   int maxcpu = cpus;           // max iteration (in case we have average + smp)
   int cp_times_offset;

   assert(cpus > 0);

   size_t sizeof_cp_time_array;

   unsigned long     *cp_time_n; // old clicks state
   unsigned long     *cp_time_o; // current clicks state

   unsigned long long total_o = 0;
   unsigned long long total_n = 0;
   unsigned long long total_d = 0;
   unsigned long cp_time_d[CPUSTATES];
   double        cp_time_p[CPUSTATES];

   // get averages or single CPU clicks
   sizeof_cp_time_array = sizeof(unsigned long) * CPUSTATES;
   sysctl(MIB_kern_cp_time, 2, fpl->cp_time_n, &sizeof_cp_time_array, NULL, 0);

   // get rest of CPUs
   if (cpus > 1) {
       // on smp systems FreeBSD kernel concats all CPU states into one long array in
       // kern.cp_times sysctl OID
       // we store averages in fpl->cpus[0], and actual cores after that
       maxcpu = cpus + 1;
       sizeof_cp_time_array = cpus * sizeof(unsigned long) * CPUSTATES;
       sysctl(MIB_kern_cp_times, 2, fpl->cp_times_n, &sizeof_cp_time_array, NULL, 0);
   }

   for (int i = 0; i < maxcpu; i++) {
      if (cpus == 1) {
         // single CPU box
         cp_time_n = fpl->cp_time_n;
         cp_time_o = fpl->cp_time_o;
      } else {
         if (i == 0 ) {
           // average
           cp_time_n = fpl->cp_time_n;
           cp_time_o = fpl->cp_time_o;
         } else {
           // specific smp cores
           cp_times_offset = i - 1;
           cp_time_n = fpl->cp_times_n + (cp_times_offset * CPUSTATES);
           cp_time_o = fpl->cp_times_o + (cp_times_offset * CPUSTATES);
         }
      }

      // diff old vs new
      for (int s = 0; s < CPUSTATES; s++) {
        cp_time_d[s] = cp_time_n[s] - cp_time_o[s];
        total_o += cp_time_o[s];
        total_n += cp_time_n[s];
      }

      // totals
      total_d = total_n - total_o;
      if (total_d < 1 ) total_d = 1;

      // save current state as old and calc percentages
      for (int s = 0; s < CPUSTATES; ++s) {
        cp_time_o[s] = cp_time_n[s];
        cp_time_p[s] = ((double)cp_time_d[s]) / ((double)total_d) * 100;
      }

      CPUData* cpuData = &(fpl->cpus[i]);
      cpuData->userPercent      = cp_time_p[CP_USER];
      cpuData->nicePercent      = cp_time_p[CP_NICE];
      cpuData->systemPercent    = cp_time_p[CP_SYS];
      cpuData->irqPercent       = cp_time_p[CP_INTR];
      cpuData->systemAllPercent = cp_time_p[CP_SYS] + cp_time_p[CP_INTR];
      // this one is not really used, but we store it anyway
      cpuData->idlePercent      = cp_time_p[CP_IDLE];
   }
}

static inline void FreeBSDProcessList_scanMemoryInfo(ProcessList* pl) {
   FreeBSDProcessList* fpl = (FreeBSDProcessList*) pl;

   // @etosan:
   // memory counter relationships seem to be these:
   //  total = active + wired + inactive + cache + free
   //  htop_used (unavail to anybody) = active + wired
   //  htop_cache (for cache meter)   = buffers + cache
   //  user_free (avail to procs)     = buffers + inactive + cache + free
   //
   // with ZFS ARC situation becomes bit muddled, as ARC behaves like "user_free"
   // and belongs into cache, but is reported as wired by kernel
   //
   // htop_used   = active + (wired - arc)
   // htop_cache  = buffers + cache + arc
   size_t len = sizeof(pl->totalMem);

   //disabled for now, as it is always smaller than phycal amount of memory...
   //...to avoid "where is my memory?" questions
   //sysctl(MIB_vm_stats_vm_v_page_count, 4, &(pl->totalMem), &len, NULL, 0);
   //pl->totalMem *= pageSizeKb;
   sysctl(MIB_hw_physmem, 2, &(pl->totalMem), &len, NULL, 0);
   pl->totalMem /= 1024;

   sysctl(MIB_vm_stats_vm_v_active_count, 4, &(fpl->memActive), &len, NULL, 0);
   fpl->memActive *= pageSizeKb;

   sysctl(MIB_vm_stats_vm_v_wire_count, 4, &(fpl->memWire), &len, NULL, 0);
   fpl->memWire *= pageSizeKb;

   sysctl(MIB_vfs_bufspace, 2, &(pl->buffersMem), &len, NULL, 0);
   pl->buffersMem /= 1024;

   sysctl(MIB_vm_stats_vm_v_cache_count, 4, &(pl->cachedMem), &len, NULL, 0);
   pl->cachedMem *= pageSizeKb;

   if (fpl->zfsArcEnabled) {
      len = sizeof(fpl->memZfsArc);
      sysctl(MIB_kstat_zfs_misc_arcstats_size, 5, &(fpl->memZfsArc), &len , NULL, 0);
      fpl->memZfsArc /= 1024;
      fpl->memWire -= fpl->memZfsArc;
      pl->cachedMem += fpl->memZfsArc;
      // maybe when we learn how to make custom memory meter
      // we could do custom arc breakdown?
   }

   pl->usedMem = fpl->memActive + fpl->memWire;

   //currently unused, same as with arc, custom meter perhaps
   //sysctl(MIB_vm_stats_vm_v_inactive_count, 4, &(fpl->memInactive), &len, NULL, 0);
   //sysctl(MIB_vm_stats_vm_v_free_count, 4, &(fpl->memFree), &len, NULL, 0);
   //pl->freeMem  = fpl->memInactive + fpl->memFree;
   //pl->freeMem *= pageSizeKb;

   struct kvm_swap swap[16];
   int nswap = kvm_getswapinfo(fpl->kd, swap, sizeof(swap)/sizeof(swap[0]), 0);
   pl->totalSwap = 0;
   pl->usedSwap = 0;
   for (int i = 0; i < nswap; i++) {
      pl->totalSwap += swap[i].ksw_total;
      pl->usedSwap += swap[i].ksw_used;
   }
   pl->totalSwap *= pageSizeKb;
   pl->usedSwap *= pageSizeKb;

   pl->sharedMem = 0;  // currently unused
}

char* FreeBSDProcessList_readProcessName(kvm_t* kd, struct kinfo_proc* kproc, int* basenameEnd) {
   char** argv = kvm_getargv(kd, kproc, 0);
   if (!argv) {
      return strdup(kproc->ki_comm);
   }
   int len = 0;
   for (int i = 0; argv[i]; i++) {
      len += strlen(argv[i]) + 1;
   }
   char* comm = malloc(len);
   char* at = comm;
   *basenameEnd = 0;
   for (int i = 0; argv[i]; i++) {
      at = stpcpy(at, argv[i]);
      if (!*basenameEnd) {
         *basenameEnd = at - comm;
      }
      *at = ' ';
      at++;
   }
   at--;
   *at = '\0';
   return comm;
}

char* FreeBSDProcessList_readJailName(struct kinfo_proc* kproc) {
   int    jid;
   struct iovec jiov[6];
   char*  jname;
   char   jnamebuf[MAXHOSTNAMELEN];

   if (kproc->ki_jid != 0 ){
      memset(jnamebuf, 0, sizeof(jnamebuf));
      *(const void **)&jiov[0].iov_base = "jid";
      jiov[0].iov_len = sizeof("jid");
      jiov[1].iov_base = &kproc->ki_jid;
      jiov[1].iov_len = sizeof(kproc->ki_jid);
      *(const void **)&jiov[2].iov_base = "name";
      jiov[2].iov_len = sizeof("name");
      jiov[3].iov_base = jnamebuf;
      jiov[3].iov_len = sizeof(jnamebuf);
      *(const void **)&jiov[4].iov_base = "errmsg";
      jiov[4].iov_len = sizeof("errmsg");
      jiov[5].iov_base = jail_errmsg;
      jiov[5].iov_len = JAIL_ERRMSGLEN;
      jail_errmsg[0] = 0;
      jid = jail_get(jiov, 6, 0);
      if (jid < 0) {
         if (!jail_errmsg[0])
            snprintf(jail_errmsg, JAIL_ERRMSGLEN, "jail_get: %s", strerror(errno));
            return NULL;
      } else if (jid == kproc->ki_jid) {
         jname = strdup(jnamebuf);
         if (jname == NULL)
            strerror_r(errno, jail_errmsg, JAIL_ERRMSGLEN);
         return jname;
      } else {
         return NULL;
      }
   } else {
      jnamebuf[0]='-';
      jnamebuf[1]='\0';
      jname = strdup(jnamebuf);
   }
   return jname;
}

void ProcessList_goThroughEntries(ProcessList* this) {
   FreeBSDProcessList* fpl = (FreeBSDProcessList*) this;
   Settings* settings = this->settings;
   bool hideKernelThreads = settings->hideKernelThreads;
   bool hideUserlandThreads = settings->hideUserlandThreads;

   FreeBSDProcessList_scanMemoryInfo(this);
   FreeBSDProcessList_scanCPUTime(this);

   int cpus = this->cpuCount;
   int count = 0;
   struct kinfo_proc* kprocs = kvm_getprocs(fpl->kd, KERN_PROC_ALL, 0, &count);

   for (int i = 0; i < count; i++) {
      struct kinfo_proc* kproc = &kprocs[i];
      bool preExisting = false;
      bool isIdleProcess = false;
      Process* proc = ProcessList_getProcess(this, kproc->ki_pid, &preExisting, (Process_New) FreeBSDProcess_new);
      FreeBSDProcess* fp = (FreeBSDProcess*) proc;

      proc->show = ! ((hideKernelThreads && Process_isKernelThread(fp)) || (hideUserlandThreads && Process_isUserlandThread(proc)));

      if (!preExisting) {
         fp->jid = kproc->ki_jid;
         proc->pid = kproc->ki_pid;
         if ( ! ((kproc->ki_pid == 0) || (kproc->ki_pid == 1) ) && kproc->ki_flag & P_SYSTEM)
           fp->kernel = 1;
         else
           fp->kernel = 0;
         proc->ppid = kproc->ki_ppid;
         proc->tpgid = kproc->ki_tpgid;
         proc->tgid = kproc->ki_pid;
         proc->session = kproc->ki_sid;
         proc->tty_nr = kproc->ki_tdev;
         proc->pgrp = kproc->ki_pgid;
         proc->st_uid = kproc->ki_uid;
         proc->starttime_ctime = kproc->ki_start.tv_sec;
         proc->user = UsersTable_getRef(this->usersTable, proc->st_uid);
         ProcessList_add((ProcessList*)this, proc);
         proc->comm = FreeBSDProcessList_readProcessName(fpl->kd, kproc, &proc->basenameOffset);
         fp->jname = FreeBSDProcessList_readJailName(kproc);
      } else {
         if(fp->jid != kproc->ki_jid) {
            // proces can enter jail anytime
            fp->jid = kproc->ki_jid;
            free(fp->jname);
            fp->jname = FreeBSDProcessList_readJailName(kproc);
         }
         if (proc->ppid != kproc->ki_ppid) {
            // if there are reapers in the system, proces can get reparented anytime
            proc->ppid = kproc->ki_ppid;
         }
         if(proc->st_uid != kproc->ki_uid) {
            // some proceses change users (eg. to lower privs)
            proc->st_uid = kproc->ki_uid;
            proc->user = UsersTable_getRef(this->usersTable, proc->st_uid);
         }
         if (settings->updateProcessNames) {
            free(proc->comm);
            proc->comm = FreeBSDProcessList_readProcessName(fpl->kd, kproc, &proc->basenameOffset);
         }
      }

      // from FreeBSD source /src/usr.bin/top/machine.c
      proc->m_size = kproc->ki_size / 1024;
      proc->m_resident = kproc->ki_rssize * pageSizeKb;
      proc->nlwp = kproc->ki_numthreads;
      proc->time = (kproc->ki_runtime + 5000) / 10000;

      proc->percent_cpu = 100.0 * ((double)kproc->ki_pctcpu / (double)kernelFScale);
      if (proc->percent_cpu > 0.1) {
         // system idle process should own all CPU time left regardless of CPU count
         if ( strcmp("idle", kproc->ki_comm) == 0 ) {
            isIdleProcess = true;
         } else {
            if (cpus > 1)
               proc->percent_cpu = proc->percent_cpu / (double) cpus;
         }
      }
      if (isIdleProcess == false && proc->percent_cpu >= 99.8) {
         // don't break formatting
         proc->percent_cpu = 99.8;
      }

      proc->priority = kproc->ki_pri.pri_level - PZERO;

      if (strcmp("intr", kproc->ki_comm) == 0 && kproc->ki_flag & P_SYSTEM) {
         proc->nice = 0; //@etosan: intr kernel process (not thread) has weird nice value
      } else if (kproc->ki_pri.pri_class == PRI_TIMESHARE) {
         proc->nice = kproc->ki_nice - NZERO;
      } else if (PRI_IS_REALTIME(kproc->ki_pri.pri_class)) {
         proc->nice = PRIO_MIN - 1 - (PRI_MAX_REALTIME - kproc->ki_pri.pri_level);
      } else {
         proc->nice = PRIO_MAX + 1 + kproc->ki_pri.pri_level - PRI_MIN_IDLE;
      }

      switch (kproc->ki_stat) {
      case SIDL:   proc->state = 'I'; break;
      case SRUN:   proc->state = 'R'; break;
      case SSLEEP: proc->state = 'S'; break;
      case SSTOP:  proc->state = 'T'; break;
      case SZOMB:  proc->state = 'Z'; break;
      case SWAIT:  proc->state = 'D'; break;
      case SLOCK:  proc->state = 'L'; break;
      default:     proc->state = '?';
      }

      if (Process_isKernelThread(fp)) {
         this->kernelThreads++;
      }

      this->totalTasks++;
      if (proc->state == 'R')
         this->runningTasks++;
      proc->updated = true;
   }
}<|MERGE_RESOLUTION|>--- conflicted
+++ resolved
@@ -188,18 +188,11 @@
    const FreeBSDProcessList* fpl = (FreeBSDProcessList*) this;
    if (fpl->kd) kvm_close(fpl->kd);
 
-<<<<<<< HEAD
-   if (fpl->cp_time_o != NULL) free(fpl->cp_time_o);
-   if (fpl->cp_time_n != NULL) free(fpl->cp_time_n);
-   if (fpl->cp_times_o != NULL) free(fpl->cp_times_o);
-   if (fpl->cp_times_n != NULL) free(fpl->cp_times_n);
-   free(fpl->cpus);
-=======
    free(fpl->cp_time_o);
    free(fpl->cp_time_n);
    free(fpl->cp_times_o);
    free(fpl->cp_times_n);
->>>>>>> 61f2d674
+   free(fpl->cpus);
 
    ProcessList_done(this);
    free(this);
